import chalk from 'chalk';
import boxen from 'boxen';
import Table from 'cli-table3';

import {
	log,
	readJSON,
	truncate,
	readComplexityReport,
	addComplexityToTask
} from '../utils.js';
import findNextTask from './find-next-task.js';

import {
	displayBanner,
	getStatusWithColor,
	formatDependenciesWithStatus,
	getComplexityWithColor,
	createProgressBar
} from '../ui.js';

/**
 * List all tasks
 * @param {string} tasksPath - Path to the tasks.json file
 * @param {string} statusFilter - Filter by status (single status or comma-separated list, e.g., 'pending' or 'blocked,deferred')
 * @param {string} reportPath - Path to the complexity report
 * @param {boolean} withSubtasks - Whether to show subtasks
 * @param {string} outputFormat - Output format (text or json)
 * @param {string} tag - Optional tag to override current tag resolution
 * @param {Object} context - Optional context object containing projectRoot and other options
 * @returns {Object} - Task list result for json format
 */
function listTasks(
	tasksPath,
	statusFilter,
	reportPath = null,
	withSubtasks = false,
	outputFormat = 'text',
	tag = null,
	context = {}
) {
	try {
<<<<<<< HEAD
		// Extract projectRoot from context if provided
		const projectRoot = context.projectRoot || null;
		const data = readJSON(tasksPath, projectRoot, tag); // Pass projectRoot to readJSON
=======
		const data = readJSON(tasksPath); // Reads the whole tasks.json
>>>>>>> 668b22e6
		if (!data || !data.tasks) {
			throw new Error(`No valid tasks found in ${tasksPath}`);
		}

		// Add complexity scores to tasks if report exists
		const complexityReport = readComplexityReport(reportPath);
		// Apply complexity scores to tasks
		if (complexityReport && complexityReport.complexityAnalysis) {
			data.tasks.forEach((task) => addComplexityToTask(task, complexityReport));
		}

		// Filter tasks by status if specified - now supports comma-separated statuses
		let filteredTasks;
		if (statusFilter && statusFilter.toLowerCase() !== 'all') {
			// Handle comma-separated statuses
			const allowedStatuses = statusFilter
				.split(',')
				.map((s) => s.trim().toLowerCase())
				.filter((s) => s.length > 0); // Remove empty strings

			filteredTasks = data.tasks.filter(
				(task) =>
					task.status && allowedStatuses.includes(task.status.toLowerCase())
			);
		} else {
			// Default to all tasks if no filter or filter is 'all'
			filteredTasks = data.tasks;
		}

		// Calculate completion statistics
		const totalTasks = data.tasks.length;
		const completedTasks = data.tasks.filter(
			(task) => task.status === 'done' || task.status === 'completed'
		).length;
		const completionPercentage =
			totalTasks > 0 ? (completedTasks / totalTasks) * 100 : 0;

		// Count statuses for tasks
		const doneCount = completedTasks;
		const inProgressCount = data.tasks.filter(
			(task) => task.status === 'in-progress'
		).length;
		const pendingCount = data.tasks.filter(
			(task) => task.status === 'pending'
		).length;
		const blockedCount = data.tasks.filter(
			(task) => task.status === 'blocked'
		).length;
		const deferredCount = data.tasks.filter(
			(task) => task.status === 'deferred'
		).length;
		const cancelledCount = data.tasks.filter(
			(task) => task.status === 'cancelled'
		).length;
		const reviewCount = data.tasks.filter(
			(task) => task.status === 'review'
		).length;

		// Count subtasks and their statuses
		let totalSubtasks = 0;
		let completedSubtasks = 0;
		let inProgressSubtasks = 0;
		let pendingSubtasks = 0;
		let blockedSubtasks = 0;
		let deferredSubtasks = 0;
		let cancelledSubtasks = 0;
		let reviewSubtasks = 0;

		data.tasks.forEach((task) => {
			if (task.subtasks && task.subtasks.length > 0) {
				totalSubtasks += task.subtasks.length;
				completedSubtasks += task.subtasks.filter(
					(st) => st.status === 'done' || st.status === 'completed'
				).length;
				inProgressSubtasks += task.subtasks.filter(
					(st) => st.status === 'in-progress'
				).length;
				pendingSubtasks += task.subtasks.filter(
					(st) => st.status === 'pending'
				).length;
				blockedSubtasks += task.subtasks.filter(
					(st) => st.status === 'blocked'
				).length;
				deferredSubtasks += task.subtasks.filter(
					(st) => st.status === 'deferred'
				).length;
				cancelledSubtasks += task.subtasks.filter(
					(st) => st.status === 'cancelled'
				).length;
				reviewSubtasks += task.subtasks.filter(
					(st) => st.status === 'review'
				).length;
			}
		});

		const subtaskCompletionPercentage =
			totalSubtasks > 0 ? (completedSubtasks / totalSubtasks) * 100 : 0;

		// Calculate dependency statistics (moved up to be available for all output formats)
		const completedTaskIds = new Set(
			data.tasks
				.filter((t) => t.status === 'done' || t.status === 'completed')
				.map((t) => t.id)
		);

		const tasksWithNoDeps = data.tasks.filter(
			(t) =>
				t.status !== 'done' &&
				t.status !== 'completed' &&
				(!t.dependencies || t.dependencies.length === 0)
		).length;

		const tasksWithAllDepsSatisfied = data.tasks.filter(
			(t) =>
				t.status !== 'done' &&
				t.status !== 'completed' &&
				t.dependencies &&
				t.dependencies.length > 0 &&
				t.dependencies.every((depId) => completedTaskIds.has(depId))
		).length;

		const tasksWithUnsatisfiedDeps = data.tasks.filter(
			(t) =>
				t.status !== 'done' &&
				t.status !== 'completed' &&
				t.dependencies &&
				t.dependencies.length > 0 &&
				!t.dependencies.every((depId) => completedTaskIds.has(depId))
		).length;

		// Calculate total tasks ready to work on (no deps + satisfied deps)
		const tasksReadyToWork = tasksWithNoDeps + tasksWithAllDepsSatisfied;

		// Calculate most depended-on tasks
		const dependencyCount = {};
		data.tasks.forEach((task) => {
			if (task.dependencies && task.dependencies.length > 0) {
				task.dependencies.forEach((depId) => {
					dependencyCount[depId] = (dependencyCount[depId] || 0) + 1;
				});
			}
		});

		// Find the most depended-on task
		let mostDependedOnTaskId = null;
		let maxDependents = 0;

		for (const [taskId, count] of Object.entries(dependencyCount)) {
			if (count > maxDependents) {
				maxDependents = count;
				mostDependedOnTaskId = parseInt(taskId);
			}
		}

		// Get the most depended-on task
		const mostDependedOnTask =
			mostDependedOnTaskId !== null
				? data.tasks.find((t) => t.id === mostDependedOnTaskId)
				: null;

		// Calculate average dependencies per task
		const totalDependencies = data.tasks.reduce(
			(sum, task) => sum + (task.dependencies ? task.dependencies.length : 0),
			0
		);
		const avgDependenciesPerTask = totalDependencies / data.tasks.length;

		// Find next task to work on, passing the complexity report
		const nextItem = findNextTask(data.tasks, complexityReport);

		// For JSON output, return structured data
		if (outputFormat === 'json') {
			// *** Modification: Remove 'details' field for JSON output ***
			const tasksWithoutDetails = filteredTasks.map((task) => {
				// <-- USES filteredTasks!
				// Omit 'details' from the parent task
				const { details, ...taskRest } = task;

				// If subtasks exist, omit 'details' from them too
				if (taskRest.subtasks && Array.isArray(taskRest.subtasks)) {
					taskRest.subtasks = taskRest.subtasks.map((subtask) => {
						const { details: subtaskDetails, ...subtaskRest } = subtask;
						return subtaskRest;
					});
				}
				return taskRest;
			});
			// *** End of Modification ***

			return {
				tasks: tasksWithoutDetails, // <--- THIS IS THE ARRAY BEING RETURNED
				filter: statusFilter || 'all', // Return the actual filter used
				stats: {
					total: totalTasks,
					completed: doneCount,
					inProgress: inProgressCount,
					pending: pendingCount,
					blocked: blockedCount,
					deferred: deferredCount,
					cancelled: cancelledCount,
					review: reviewCount,
					completionPercentage,
					subtasks: {
						total: totalSubtasks,
						completed: completedSubtasks,
						inProgress: inProgressSubtasks,
						pending: pendingSubtasks,
						blocked: blockedSubtasks,
						deferred: deferredSubtasks,
						cancelled: cancelledSubtasks,
						completionPercentage: subtaskCompletionPercentage
					}
				}
			};
		}

		// For markdown-readme output, return formatted markdown
		if (outputFormat === 'markdown-readme') {
			return generateMarkdownOutput(data, filteredTasks, {
				totalTasks,
				completedTasks,
				completionPercentage,
				doneCount,
				inProgressCount,
				pendingCount,
				blockedCount,
				deferredCount,
				cancelledCount,
				totalSubtasks,
				completedSubtasks,
				subtaskCompletionPercentage,
				inProgressSubtasks,
				pendingSubtasks,
				blockedSubtasks,
				deferredSubtasks,
				cancelledSubtasks,
<<<<<<< HEAD
				reviewSubtasks,
=======
>>>>>>> 668b22e6
				tasksWithNoDeps,
				tasksReadyToWork,
				tasksWithUnsatisfiedDeps,
				mostDependedOnTask,
				mostDependedOnTaskId,
				maxDependents,
				avgDependenciesPerTask,
				complexityReport,
				withSubtasks,
				nextItem
			});
		}

		// ... existing code for text output ...

		// Calculate status breakdowns as percentages of total
		const taskStatusBreakdown = {
			'in-progress': totalTasks > 0 ? (inProgressCount / totalTasks) * 100 : 0,
			pending: totalTasks > 0 ? (pendingCount / totalTasks) * 100 : 0,
			blocked: totalTasks > 0 ? (blockedCount / totalTasks) * 100 : 0,
			deferred: totalTasks > 0 ? (deferredCount / totalTasks) * 100 : 0,
			cancelled: totalTasks > 0 ? (cancelledCount / totalTasks) * 100 : 0,
			review: totalTasks > 0 ? (reviewCount / totalTasks) * 100 : 0
		};

		const subtaskStatusBreakdown = {
			'in-progress':
				totalSubtasks > 0 ? (inProgressSubtasks / totalSubtasks) * 100 : 0,
			pending: totalSubtasks > 0 ? (pendingSubtasks / totalSubtasks) * 100 : 0,
			blocked: totalSubtasks > 0 ? (blockedSubtasks / totalSubtasks) * 100 : 0,
			deferred:
				totalSubtasks > 0 ? (deferredSubtasks / totalSubtasks) * 100 : 0,
			cancelled:
				totalSubtasks > 0 ? (cancelledSubtasks / totalSubtasks) * 100 : 0,
			review: totalSubtasks > 0 ? (reviewSubtasks / totalSubtasks) * 100 : 0
		};

		// Create progress bars with status breakdowns
		const taskProgressBar = createProgressBar(
			completionPercentage,
			30,
			taskStatusBreakdown
		);
		const subtaskProgressBar = createProgressBar(
			subtaskCompletionPercentage,
			30,
			subtaskStatusBreakdown
		);

		// Get terminal width - more reliable method
		let terminalWidth;
		try {
			// Try to get the actual terminal columns
			terminalWidth = process.stdout.columns;
		} catch (e) {
			// Fallback if columns cannot be determined
			log('debug', 'Could not determine terminal width, using default');
		}
		// Ensure we have a reasonable default if detection fails
		terminalWidth = terminalWidth || 80;

		// Ensure terminal width is at least a minimum value to prevent layout issues
		terminalWidth = Math.max(terminalWidth, 80);

		// Create dashboard content
		const projectDashboardContent =
			chalk.white.bold('Project Dashboard') +
			'\n' +
			`Tasks Progress: ${chalk.greenBright(taskProgressBar)} ${completionPercentage.toFixed(0)}%\n` +
			`Done: ${chalk.green(doneCount)}  In Progress: ${chalk.blue(inProgressCount)}  Pending: ${chalk.yellow(pendingCount)}  Blocked: ${chalk.red(blockedCount)}  Deferred: ${chalk.gray(deferredCount)}  Cancelled: ${chalk.gray(cancelledCount)}\n\n` +
			`Subtasks Progress: ${chalk.cyan(subtaskProgressBar)} ${subtaskCompletionPercentage.toFixed(0)}%\n` +
			`Completed: ${chalk.green(completedSubtasks)}/${totalSubtasks}  In Progress: ${chalk.blue(inProgressSubtasks)}  Pending: ${chalk.yellow(pendingSubtasks)}  Blocked: ${chalk.red(blockedSubtasks)}  Deferred: ${chalk.gray(deferredSubtasks)}  Cancelled: ${chalk.gray(cancelledSubtasks)}\n\n` +
			chalk.cyan.bold('Priority Breakdown:') +
			'\n' +
			`${chalk.red('•')} ${chalk.white('High priority:')} ${data.tasks.filter((t) => t.priority === 'high').length}\n` +
			`${chalk.yellow('•')} ${chalk.white('Medium priority:')} ${data.tasks.filter((t) => t.priority === 'medium').length}\n` +
			`${chalk.green('•')} ${chalk.white('Low priority:')} ${data.tasks.filter((t) => t.priority === 'low').length}`;

		const dependencyDashboardContent =
			chalk.white.bold('Dependency Status & Next Task') +
			'\n' +
			chalk.cyan.bold('Dependency Metrics:') +
			'\n' +
			`${chalk.green('•')} ${chalk.white('Tasks with no dependencies:')} ${tasksWithNoDeps}\n` +
			`${chalk.green('•')} ${chalk.white('Tasks ready to work on:')} ${tasksReadyToWork}\n` +
			`${chalk.yellow('•')} ${chalk.white('Tasks blocked by dependencies:')} ${tasksWithUnsatisfiedDeps}\n` +
			`${chalk.magenta('•')} ${chalk.white('Most depended-on task:')} ${mostDependedOnTask ? chalk.cyan(`#${mostDependedOnTaskId} (${maxDependents} dependents)`) : chalk.gray('None')}\n` +
			`${chalk.blue('•')} ${chalk.white('Avg dependencies per task:')} ${avgDependenciesPerTask.toFixed(1)}\n\n` +
			chalk.cyan.bold('Next Task to Work On:') +
			'\n' +
			`ID: ${chalk.cyan(nextItem ? nextItem.id : 'N/A')} - ${nextItem ? chalk.white.bold(truncate(nextItem.title, 40)) : chalk.yellow('No task available')}
` +
			`Priority: ${nextItem ? chalk.white(nextItem.priority || 'medium') : ''}  Dependencies: ${nextItem ? formatDependenciesWithStatus(nextItem.dependencies, data.tasks, true, complexityReport) : ''}
` +
			`Complexity: ${nextItem && nextItem.complexityScore ? getComplexityWithColor(nextItem.complexityScore) : chalk.gray('N/A')}`;

		// Calculate width for side-by-side display
		// Box borders, padding take approximately 4 chars on each side
		const minDashboardWidth = 50; // Minimum width for dashboard
		const minDependencyWidth = 50; // Minimum width for dependency dashboard
		const totalMinWidth = minDashboardWidth + minDependencyWidth + 4; // Extra 4 chars for spacing

		// If terminal is wide enough, show boxes side by side with responsive widths
		if (terminalWidth >= totalMinWidth) {
			// Calculate widths proportionally for each box - use exact 50% width each
			const availableWidth = terminalWidth;
			const halfWidth = Math.floor(availableWidth / 2);

			// Account for border characters (2 chars on each side)
			const boxContentWidth = halfWidth - 4;

			// Create boxen options with precise widths
			const dashboardBox = boxen(projectDashboardContent, {
				padding: 1,
				borderColor: 'blue',
				borderStyle: 'round',
				width: boxContentWidth,
				dimBorder: false
			});

			const dependencyBox = boxen(dependencyDashboardContent, {
				padding: 1,
				borderColor: 'magenta',
				borderStyle: 'round',
				width: boxContentWidth,
				dimBorder: false
			});

			// Create a better side-by-side layout with exact spacing
			const dashboardLines = dashboardBox.split('\n');
			const dependencyLines = dependencyBox.split('\n');

			// Make sure both boxes have the same height
			const maxHeight = Math.max(dashboardLines.length, dependencyLines.length);

			// For each line of output, pad the dashboard line to exactly halfWidth chars
			// This ensures the dependency box starts at exactly the right position
			const combinedLines = [];
			for (let i = 0; i < maxHeight; i++) {
				// Get the dashboard line (or empty string if we've run out of lines)
				const dashLine = i < dashboardLines.length ? dashboardLines[i] : '';
				// Get the dependency line (or empty string if we've run out of lines)
				const depLine = i < dependencyLines.length ? dependencyLines[i] : '';

				// Remove any trailing spaces from dashLine before padding to exact width
				const trimmedDashLine = dashLine.trimEnd();
				// Pad the dashboard line to exactly halfWidth chars with no extra spaces
				const paddedDashLine = trimmedDashLine.padEnd(halfWidth, ' ');

				// Join the lines with no space in between
				combinedLines.push(paddedDashLine + depLine);
			}

			// Join all lines and output
			console.log(combinedLines.join('\n'));
		} else {
			// Terminal too narrow, show boxes stacked vertically
			const dashboardBox = boxen(projectDashboardContent, {
				padding: 1,
				borderColor: 'blue',
				borderStyle: 'round',
				margin: { top: 0, bottom: 1 }
			});

			const dependencyBox = boxen(dependencyDashboardContent, {
				padding: 1,
				borderColor: 'magenta',
				borderStyle: 'round',
				margin: { top: 0, bottom: 1 }
			});

			// Display stacked vertically
			console.log(dashboardBox);
			console.log(dependencyBox);
		}

		if (filteredTasks.length === 0) {
			console.log(
				boxen(
					statusFilter
						? chalk.yellow(`No tasks with status '${statusFilter}' found`)
						: chalk.yellow('No tasks found'),
					{ padding: 1, borderColor: 'yellow', borderStyle: 'round' }
				)
			);
			return;
		}

		// COMPLETELY REVISED TABLE APPROACH
		// Define percentage-based column widths and calculate actual widths
		// Adjust percentages based on content type and user requirements

		// Adjust ID width if showing subtasks (subtask IDs are longer: e.g., "1.2")
		const idWidthPct = withSubtasks ? 10 : 7;

		// Calculate max status length to accommodate "in-progress"
		const statusWidthPct = 15;

		// Increase priority column width as requested
		const priorityWidthPct = 12;

		// Make dependencies column smaller as requested (-20%)
		const depsWidthPct = 20;

		const complexityWidthPct = 10;

		// Calculate title/description width as remaining space (+20% from dependencies reduction)
		const titleWidthPct =
			100 -
			idWidthPct -
			statusWidthPct -
			priorityWidthPct -
			depsWidthPct -
			complexityWidthPct;

		// Allow 10 characters for borders and padding
		const availableWidth = terminalWidth - 10;

		// Calculate actual column widths based on percentages
		const idWidth = Math.floor(availableWidth * (idWidthPct / 100));
		const statusWidth = Math.floor(availableWidth * (statusWidthPct / 100));
		const priorityWidth = Math.floor(availableWidth * (priorityWidthPct / 100));
		const depsWidth = Math.floor(availableWidth * (depsWidthPct / 100));
		const complexityWidth = Math.floor(
			availableWidth * (complexityWidthPct / 100)
		);
		const titleWidth = Math.floor(availableWidth * (titleWidthPct / 100));

		// Create a table with correct borders and spacing
		const table = new Table({
			head: [
				chalk.cyan.bold('ID'),
				chalk.cyan.bold('Title'),
				chalk.cyan.bold('Status'),
				chalk.cyan.bold('Priority'),
				chalk.cyan.bold('Dependencies'),
				chalk.cyan.bold('Complexity')
			],
			colWidths: [
				idWidth,
				titleWidth,
				statusWidth,
				priorityWidth,
				depsWidth,
				complexityWidth // Added complexity column width
			],
			style: {
				head: [], // No special styling for header
				border: [], // No special styling for border
				compact: false // Use default spacing
			},
			wordWrap: true,
			wrapOnWordBoundary: true
		});

		// Process tasks for the table
		filteredTasks.forEach((task) => {
			// Format dependencies with status indicators (colored)
			let depText = 'None';
			if (task.dependencies && task.dependencies.length > 0) {
				// Use the proper formatDependenciesWithStatus function for colored status
				depText = formatDependenciesWithStatus(
					task.dependencies,
					data.tasks,
					true,
					complexityReport
				);
			} else {
				depText = chalk.gray('None');
			}

			// Clean up any ANSI codes or confusing characters
			const cleanTitle = task.title.replace(/\n/g, ' ');

			// Get priority color
			const priorityColor =
				{
					high: chalk.red,
					medium: chalk.yellow,
					low: chalk.gray
				}[task.priority || 'medium'] || chalk.white;

			// Format status
			const status = getStatusWithColor(task.status, true);

			// Add the row without truncating dependencies
			table.push([
				task.id.toString(),
				truncate(cleanTitle, titleWidth - 3),
				status,
				priorityColor(truncate(task.priority || 'medium', priorityWidth - 2)),
				depText,
				task.complexityScore
					? getComplexityWithColor(task.complexityScore)
					: chalk.gray('N/A')
			]);

			// Add subtasks if requested
			if (withSubtasks && task.subtasks && task.subtasks.length > 0) {
				task.subtasks.forEach((subtask) => {
					// Format subtask dependencies with status indicators
					let subtaskDepText = 'None';
					if (subtask.dependencies && subtask.dependencies.length > 0) {
						// Handle both subtask-to-subtask and subtask-to-task dependencies
						const formattedDeps = subtask.dependencies
							.map((depId) => {
								// Check if it's a dependency on another subtask
								if (typeof depId === 'number' && depId < 100) {
									const foundSubtask = task.subtasks.find(
										(st) => st.id === depId
									);
									if (foundSubtask) {
										const isDone =
											foundSubtask.status === 'done' ||
											foundSubtask.status === 'completed';
										const isInProgress = foundSubtask.status === 'in-progress';

										// Use consistent color formatting instead of emojis
										if (isDone) {
											return chalk.green.bold(`${task.id}.${depId}`);
										} else if (isInProgress) {
											return chalk.hex('#FFA500').bold(`${task.id}.${depId}`);
										} else {
											return chalk.red.bold(`${task.id}.${depId}`);
										}
									}
								}
								// Default to regular task dependency
								const depTask = data.tasks.find((t) => t.id === depId);
								if (depTask) {
									// Add complexity to depTask before checking status
									addComplexityToTask(depTask, complexityReport);
									const isDone =
										depTask.status === 'done' || depTask.status === 'completed';
									const isInProgress = depTask.status === 'in-progress';
									// Use the same color scheme as in formatDependenciesWithStatus
									if (isDone) {
										return chalk.green.bold(`${depId}`);
									} else if (isInProgress) {
										return chalk.hex('#FFA500').bold(`${depId}`);
									} else {
										return chalk.red.bold(`${depId}`);
									}
								}
								return chalk.cyan(depId.toString());
							})
							.join(', ');

						subtaskDepText = formattedDeps || chalk.gray('None');
					}

					// Add the subtask row without truncating dependencies
					table.push([
						`${task.id}.${subtask.id}`,
						chalk.dim(`└─ ${truncate(subtask.title, titleWidth - 5)}`),
						getStatusWithColor(subtask.status, true),
						chalk.dim('-'),
						subtaskDepText,
						subtask.complexityScore
							? chalk.gray(`${subtask.complexityScore}`)
							: chalk.gray('N/A')
					]);
				});
			}
		});

		// Ensure we output the table even if it had to wrap
		try {
			console.log(table.toString());
		} catch (err) {
			log('error', `Error rendering table: ${err.message}`);

			// Fall back to simpler output
			console.log(
				chalk.yellow(
					'\nFalling back to simple task list due to terminal width constraints:'
				)
			);
			filteredTasks.forEach((task) => {
				console.log(
					`${chalk.cyan(task.id)}: ${chalk.white(task.title)} - ${getStatusWithColor(task.status)}`
				);
			});
		}

		// Show filter info if applied
		if (statusFilter) {
			console.log(chalk.yellow(`\nFiltered by status: ${statusFilter}`));
			console.log(
				chalk.yellow(`Showing ${filteredTasks.length} of ${totalTasks} tasks`)
			);
		}

		// Define priority colors
		const priorityColors = {
			high: chalk.red.bold,
			medium: chalk.yellow,
			low: chalk.gray
		};

		// Show next task box in a prominent color
		if (nextItem) {
			// Prepare subtasks section if they exist (Only tasks have .subtasks property)
			let subtasksSection = '';
			// Check if the nextItem is a top-level task before looking for subtasks
			const parentTaskForSubtasks = data.tasks.find(
				(t) => String(t.id) === String(nextItem.id)
			); // Find the original task object
			if (
				parentTaskForSubtasks &&
				parentTaskForSubtasks.subtasks &&
				parentTaskForSubtasks.subtasks.length > 0
			) {
				subtasksSection = `\n\n${chalk.white.bold('Subtasks:')}\n`;
				subtasksSection += parentTaskForSubtasks.subtasks
					.map((subtask) => {
						// Add complexity to subtask before display
						addComplexityToTask(subtask, complexityReport);
						// Using a more simplified format for subtask status display
						const status = subtask.status || 'pending';
						const statusColors = {
							done: chalk.green,
							completed: chalk.green,
							pending: chalk.yellow,
							'in-progress': chalk.blue,
							deferred: chalk.gray,
							blocked: chalk.red,
							cancelled: chalk.gray
						};
						const statusColor =
							statusColors[status.toLowerCase()] || chalk.white;
						// Ensure subtask ID is displayed correctly using parent ID from the original task object
						return `${chalk.cyan(`${parentTaskForSubtasks.id}.${subtask.id}`)} [${statusColor(status)}] ${subtask.title}`;
					})
					.join('\n');
			}

			console.log(
				boxen(
					chalk.hex('#FF8800').bold(
						// Use nextItem.id and nextItem.title
						`🔥 Next Task to Work On: #${nextItem.id} - ${nextItem.title}`
					) +
						'\n\n' +
						// Use nextItem.priority, nextItem.status, nextItem.dependencies
						`${chalk.white('Priority:')} ${priorityColors[nextItem.priority || 'medium'](nextItem.priority || 'medium')}   ${chalk.white('Status:')} ${getStatusWithColor(nextItem.status, true)}\n` +
						`${chalk.white('Dependencies:')} ${nextItem.dependencies && nextItem.dependencies.length > 0 ? formatDependenciesWithStatus(nextItem.dependencies, data.tasks, true, complexityReport) : chalk.gray('None')}\n\n` +
						// Use nextTask.description (Note: findNextTask doesn't return description, need to fetch original task/subtask for this)
						// *** Fetching original item for description and details ***
						`${chalk.white('Description:')} ${getWorkItemDescription(nextItem, data.tasks)}` +
						subtasksSection + // <-- Subtasks are handled above now
						'\n\n' +
						// Use nextItem.id
						`${chalk.cyan('Start working:')} ${chalk.yellow(`task-master set-status --id=${nextItem.id} --status=in-progress`)}\n` +
						// Use nextItem.id
						`${chalk.cyan('View details:')} ${chalk.yellow(`task-master show ${nextItem.id}`)}`,
					{
						padding: { left: 2, right: 2, top: 1, bottom: 1 },
						borderColor: '#FF8800',
						borderStyle: 'round',
						margin: { top: 1, bottom: 1 },
						title: '⚡ RECOMMENDED NEXT TASK ⚡',
						titleAlignment: 'center',
						width: terminalWidth - 4,
						fullscreen: false
					}
				)
			);
		} else {
			console.log(
				boxen(
					chalk.hex('#FF8800').bold('No eligible next task found') +
						'\n\n' +
						'All pending tasks have dependencies that are not yet completed, or all tasks are done.',
					{
						padding: 1,
						borderColor: '#FF8800',
						borderStyle: 'round',
						margin: { top: 1, bottom: 1 },
						title: '⚡ NEXT TASK ⚡',
						titleAlignment: 'center',
						width: terminalWidth - 4 // Use full terminal width minus a small margin
					}
				)
			);
		}

		// Show next steps
		console.log(
			boxen(
				chalk.white.bold('Suggested Next Steps:') +
					'\n\n' +
					`${chalk.cyan('1.')} Run ${chalk.yellow('task-master next')} to see what to work on next\n` +
					`${chalk.cyan('2.')} Run ${chalk.yellow('task-master expand --id=<id>')} to break down a task into subtasks\n` +
					`${chalk.cyan('3.')} Run ${chalk.yellow('task-master set-status --id=<id> --status=done')} to mark a task as complete`,
				{
					padding: 1,
					borderColor: 'gray',
					borderStyle: 'round',
					margin: { top: 1 }
				}
			)
		);
	} catch (error) {
		log('error', `Error listing tasks: ${error.message}`);

		if (outputFormat === 'json') {
			// Return structured error for JSON output
			throw {
				code: 'TASK_LIST_ERROR',
				message: error.message,
				details: error.stack
			};
		}

		console.error(chalk.red(`Error: ${error.message}`));
		process.exit(1);
	}
}

// *** Helper function to get description for task or subtask ***
function getWorkItemDescription(item, allTasks) {
	if (!item) return 'N/A';
	if (item.parentId) {
		// It's a subtask
		const parent = allTasks.find((t) => t.id === item.parentId);
		const subtask = parent?.subtasks?.find(
			(st) => `${parent.id}.${st.id}` === item.id
		);
		return subtask?.description || 'No description available.';
	} else {
		// It's a top-level task
		const task = allTasks.find((t) => String(t.id) === String(item.id));
		return task?.description || 'No description available.';
	}
}

/**
 * Generate markdown-formatted output for README files
 * @param {Object} data - Full tasks data
 * @param {Array} filteredTasks - Filtered tasks array
 * @param {Object} stats - Statistics object
 * @returns {string} - Formatted markdown string
 */
function generateMarkdownOutput(data, filteredTasks, stats) {
	const {
		totalTasks,
		completedTasks,
		completionPercentage,
		doneCount,
		inProgressCount,
		pendingCount,
		blockedCount,
		deferredCount,
		cancelledCount,
		totalSubtasks,
		completedSubtasks,
		subtaskCompletionPercentage,
		inProgressSubtasks,
		pendingSubtasks,
		blockedSubtasks,
		deferredSubtasks,
		cancelledSubtasks,
		tasksWithNoDeps,
		tasksReadyToWork,
		tasksWithUnsatisfiedDeps,
		mostDependedOnTask,
		mostDependedOnTaskId,
		maxDependents,
		avgDependenciesPerTask,
		complexityReport,
		withSubtasks,
		nextItem
	} = stats;

	let markdown = '';

	// Create progress bars for markdown (using Unicode block characters)
	const createMarkdownProgressBar = (percentage, width = 20) => {
		const filled = Math.round((percentage / 100) * width);
		const empty = width - filled;
		return '█'.repeat(filled) + '░'.repeat(empty);
	};

	// Dashboard section
	markdown += '```\n';
	markdown +=
		'╭─────────────────────────────────────────────────────────╮╭─────────────────────────────────────────────────────────╮\n';
	markdown +=
		'│                                                         ││                                                         │\n';
	markdown +=
		'│   Project Dashboard                                     ││   Dependency Status & Next Task                         │\n';
	markdown += `│   Tasks Progress: ${createMarkdownProgressBar(completionPercentage, 20)} ${Math.round(completionPercentage)}%    ││   Dependency Metrics:                                   │\n`;
	markdown += `│   ${Math.round(completionPercentage)}%                                                   ││   • Tasks with no dependencies: ${tasksWithNoDeps}                      │\n`;
	markdown += `│   Done: ${doneCount}  In Progress: ${inProgressCount}  Pending: ${pendingCount}  Blocked: ${blockedCount}     ││   • Tasks ready to work on: ${tasksReadyToWork}                          │\n`;
	markdown += `│   Deferred: ${deferredCount}  Cancelled: ${cancelledCount}                             ││   • Tasks blocked by dependencies: ${tasksWithUnsatisfiedDeps}                    │\n`;
	markdown += `│                                                         ││   • Most depended-on task: #${mostDependedOnTaskId} (${maxDependents} dependents)           │\n`;
	markdown += `│   Subtasks Progress: ${createMarkdownProgressBar(subtaskCompletionPercentage, 20)}     ││   • Avg dependencies per task: ${avgDependenciesPerTask.toFixed(1)}                      │\n`;
	markdown += `│   ${Math.round(subtaskCompletionPercentage)}% ${Math.round(subtaskCompletionPercentage)}%                                               ││                                                         │\n`;
	markdown += `│   Completed: ${completedSubtasks}/${totalSubtasks}  In Progress: ${inProgressSubtasks}  Pending: ${pendingSubtasks}      ││   Next Task to Work On:                                 │\n`;

	const nextTaskTitle = nextItem
		? nextItem.title.length > 40
			? nextItem.title.substring(0, 37) + '...'
			: nextItem.title
		: 'No task available';

	markdown += `│   Blocked: ${blockedSubtasks}  Deferred: ${deferredSubtasks}  Cancelled: ${cancelledSubtasks}                 ││   ID: ${nextItem ? nextItem.id : 'N/A'} - ${nextTaskTitle}     │\n`;
	markdown += `│                                                         ││   Priority: ${nextItem ? nextItem.priority || 'medium' : ''}  Dependencies: ${nextItem && nextItem.dependencies && nextItem.dependencies.length > 0 ? 'Some' : 'None'}                    │\n`;
	markdown += `│   Priority Breakdown:                                   ││   Complexity: ${nextItem && nextItem.complexityScore ? '● ' + nextItem.complexityScore : 'N/A'}                                       │\n`;
	markdown += `│   • High priority: ${data.tasks.filter((t) => t.priority === 'high').length}                                   │╰─────────────────────────────────────────────────────────╯\n`;
	markdown += `│   • Medium priority: ${data.tasks.filter((t) => t.priority === 'medium').length}                                 │\n`;
	markdown += `│   • Low priority: ${data.tasks.filter((t) => t.priority === 'low').length}                                     │\n`;
	markdown += '│                                                         │\n';
	markdown += '╰─────────────────────────────────────────────────────────╯\n';

	// Tasks table
	markdown +=
		'┌───────────┬──────────────────────────────────────┬─────────────────┬──────────────┬───────────────────────┬───────────┐\n';
	markdown +=
		'│ ID        │ Title                                │ Status          │ Priority     │ Dependencies          │ Complexi… │\n';
	markdown +=
		'├───────────┼──────────────────────────────────────┼─────────────────┼──────────────┼───────────────────────┼───────────┤\n';

	// Helper function to format status with symbols
	const getStatusSymbol = (status) => {
		switch (status) {
			case 'done':
			case 'completed':
				return '✓ done';
			case 'in-progress':
				return '► in-progress';
			case 'pending':
				return '○ pending';
			case 'blocked':
				return '⭕ blocked';
			case 'deferred':
				return 'x deferred';
			case 'cancelled':
				return 'x cancelled';
			case 'review':
				return '? review';
			default:
				return status || 'pending';
		}
	};

	// Helper function to format dependencies without color codes
	const formatDependenciesForMarkdown = (deps, allTasks) => {
		if (!deps || deps.length === 0) return 'None';
		return deps
			.map((depId) => {
				const depTask = allTasks.find((t) => t.id === depId);
				return depTask ? depId.toString() : depId.toString();
			})
			.join(', ');
	};

	// Process all tasks
	filteredTasks.forEach((task) => {
		const taskTitle = task.title; // No truncation for README
		const statusSymbol = getStatusSymbol(task.status);
		const priority = task.priority || 'medium';
		const deps = formatDependenciesForMarkdown(task.dependencies, data.tasks);
		const complexity = task.complexityScore
			? `● ${task.complexityScore}`
			: 'N/A';

		markdown += `│ ${task.id.toString().padEnd(9)} │ ${taskTitle.substring(0, 36).padEnd(36)} │ ${statusSymbol.padEnd(15)} │ ${priority.padEnd(12)} │ ${deps.substring(0, 21).padEnd(21)} │ ${complexity.padEnd(9)} │\n`;

		// Add subtasks if requested
		if (withSubtasks && task.subtasks && task.subtasks.length > 0) {
			task.subtasks.forEach((subtask) => {
				const subtaskTitle = `└─ ${subtask.title}`; // No truncation
				const subtaskStatus = getStatusSymbol(subtask.status);
				const subtaskDeps = formatDependenciesForMarkdown(
					subtask.dependencies,
					data.tasks
				);
				const subtaskComplexity = subtask.complexityScore
					? subtask.complexityScore.toString()
					: 'N/A';

				markdown +=
					'├───────────┼──────────────────────────────────────┼─────────────────┼──────────────┼───────────────────────┼───────────┤\n';
				markdown += `│ ${task.id}.${subtask.id}${' '.padEnd(6)} │ ${subtaskTitle.substring(0, 36).padEnd(36)} │ ${subtaskStatus.padEnd(15)} │ -            │ ${subtaskDeps.substring(0, 21).padEnd(21)} │ ${subtaskComplexity.padEnd(9)} │\n`;
			});
		}

		markdown +=
			'├───────────┼──────────────────────────────────────┼─────────────────┼──────────────┼───────────────────────┼───────────┤\n';
	});

	// Close the table
	markdown = markdown.slice(
		0,
		-1 *
			'├───────────┼──────────────────────────────────────┼─────────────────┼──────────────┼───────────────────────┼───────────┤\n'
				.length
	);
	markdown +=
		'└───────────┴──────────────────────────────────────┴─────────────────┴──────────────┴───────────────────────┴───────────┘\n';
	markdown += '```\n\n';

	// Next task recommendation
	if (nextItem) {
		markdown +=
			'╭────────────────────────────────────────────── ⚡ RECOMMENDED NEXT TASK ⚡ ──────────────────────────────────────────────╮\n';
		markdown +=
			'│                                                                                                                         │\n';
		markdown += `│  🔥 Next Task to Work On: #${nextItem.id} - ${nextItem.title}                                  │\n`;
		markdown +=
			'│                                                                                                                         │\n';
		markdown += `│  Priority: ${nextItem.priority || 'medium'}   Status: ${getStatusSymbol(nextItem.status)}                                                                                     │\n`;
		markdown += `│  Dependencies: ${nextItem.dependencies && nextItem.dependencies.length > 0 ? formatDependenciesForMarkdown(nextItem.dependencies, data.tasks) : 'None'}                                                                                                     │\n`;
		markdown +=
			'│                                                                                                                         │\n';
		markdown += `│  Description: ${getWorkItemDescription(nextItem, data.tasks)}     │\n`;
		markdown +=
			'│                                                                                                                         │\n';

		// Add subtasks if they exist
		const parentTask = data.tasks.find((t) => t.id === nextItem.id);
		if (parentTask && parentTask.subtasks && parentTask.subtasks.length > 0) {
			markdown +=
				'│  Subtasks:                                                                                              │\n';
			parentTask.subtasks.forEach((subtask) => {
				markdown += `│  ${nextItem.id}.${subtask.id} [${subtask.status || 'pending'}] ${subtask.title}                                         │\n`;
			});
			markdown +=
				'│                                                                                                                         │\n';
		}

		markdown += `│  Start working: task-master set-status --id=${nextItem.id} --status=in-progress                                                     │\n`;
		markdown += `│  View details: task-master show ${nextItem.id}                                                                      │\n`;
		markdown +=
			'│                                                                                                                         │\n';
		markdown +=
			'╰─────────────────────────────────────────────────────────────────────────────────────────────────────────────────────────╯\n\n';
	}

	// Suggested next steps
	markdown += '\n';
	markdown +=
		'╭──────────────────────────────────────────────────────────────────────────────────────╮\n';
	markdown +=
		'│                                                                                      │\n';
	markdown +=
		'│   Suggested Next Steps:                                                              │\n';
	markdown +=
		'│                                                                                      │\n';
	markdown +=
		'│   1. Run task-master next to see what to work on next                                │\n';
	markdown +=
		'│   2. Run task-master expand --id=<id> to break down a task into subtasks             │\n';
	markdown +=
		'│   3. Run task-master set-status --id=<id> --status=done to mark a task as complete   │\n';
	markdown +=
		'│                                                                                      │\n';
	markdown +=
		'╰──────────────────────────────────────────────────────────────────────────────────────╯\n';

	return markdown;
}

export default listTasks;<|MERGE_RESOLUTION|>--- conflicted
+++ resolved
@@ -40,13 +40,9 @@
 	context = {}
 ) {
 	try {
-<<<<<<< HEAD
 		// Extract projectRoot from context if provided
 		const projectRoot = context.projectRoot || null;
 		const data = readJSON(tasksPath, projectRoot, tag); // Pass projectRoot to readJSON
-=======
-		const data = readJSON(tasksPath); // Reads the whole tasks.json
->>>>>>> 668b22e6
 		if (!data || !data.tasks) {
 			throw new Error(`No valid tasks found in ${tasksPath}`);
 		}
@@ -217,6 +213,78 @@
 		// Find next task to work on, passing the complexity report
 		const nextItem = findNextTask(data.tasks, complexityReport);
 
+		// Calculate dependency statistics (moved up to be available for all output formats)
+		const completedTaskIds = new Set(
+			data.tasks
+				.filter((t) => t.status === 'done' || t.status === 'completed')
+				.map((t) => t.id)
+		);
+
+		const tasksWithNoDeps = data.tasks.filter(
+			(t) =>
+				t.status !== 'done' &&
+				t.status !== 'completed' &&
+				(!t.dependencies || t.dependencies.length === 0)
+		).length;
+
+		const tasksWithAllDepsSatisfied = data.tasks.filter(
+			(t) =>
+				t.status !== 'done' &&
+				t.status !== 'completed' &&
+				t.dependencies &&
+				t.dependencies.length > 0 &&
+				t.dependencies.every((depId) => completedTaskIds.has(depId))
+		).length;
+
+		const tasksWithUnsatisfiedDeps = data.tasks.filter(
+			(t) =>
+				t.status !== 'done' &&
+				t.status !== 'completed' &&
+				t.dependencies &&
+				t.dependencies.length > 0 &&
+				!t.dependencies.every((depId) => completedTaskIds.has(depId))
+		).length;
+
+		// Calculate total tasks ready to work on (no deps + satisfied deps)
+		const tasksReadyToWork = tasksWithNoDeps + tasksWithAllDepsSatisfied;
+
+		// Calculate most depended-on tasks
+		const dependencyCount = {};
+		data.tasks.forEach((task) => {
+			if (task.dependencies && task.dependencies.length > 0) {
+				task.dependencies.forEach((depId) => {
+					dependencyCount[depId] = (dependencyCount[depId] || 0) + 1;
+				});
+			}
+		});
+
+		// Find the most depended-on task
+		let mostDependedOnTaskId = null;
+		let maxDependents = 0;
+
+		for (const [taskId, count] of Object.entries(dependencyCount)) {
+			if (count > maxDependents) {
+				maxDependents = count;
+				mostDependedOnTaskId = parseInt(taskId);
+			}
+		}
+
+		// Get the most depended-on task
+		const mostDependedOnTask =
+			mostDependedOnTaskId !== null
+				? data.tasks.find((t) => t.id === mostDependedOnTaskId)
+				: null;
+
+		// Calculate average dependencies per task
+		const totalDependencies = data.tasks.reduce(
+			(sum, task) => sum + (task.dependencies ? task.dependencies.length : 0),
+			0
+		);
+		const avgDependenciesPerTask = totalDependencies / data.tasks.length;
+
+		// Find next task to work on, passing the complexity report
+		const nextItem = findNextTask(data.tasks, complexityReport);
+
 		// For JSON output, return structured data
 		if (outputFormat === 'json') {
 			// *** Modification: Remove 'details' field for JSON output ***
@@ -283,10 +351,7 @@
 				blockedSubtasks,
 				deferredSubtasks,
 				cancelledSubtasks,
-<<<<<<< HEAD
 				reviewSubtasks,
-=======
->>>>>>> 668b22e6
 				tasksWithNoDeps,
 				tasksReadyToWork,
 				tasksWithUnsatisfiedDeps,
@@ -1052,4 +1117,232 @@
 	return markdown;
 }
 
+/**
+ * Generate markdown-formatted output for README files
+ * @param {Object} data - Full tasks data
+ * @param {Array} filteredTasks - Filtered tasks array
+ * @param {Object} stats - Statistics object
+ * @returns {string} - Formatted markdown string
+ */
+function generateMarkdownOutput(data, filteredTasks, stats) {
+	const {
+		totalTasks,
+		completedTasks,
+		completionPercentage,
+		doneCount,
+		inProgressCount,
+		pendingCount,
+		blockedCount,
+		deferredCount,
+		cancelledCount,
+		totalSubtasks,
+		completedSubtasks,
+		subtaskCompletionPercentage,
+		inProgressSubtasks,
+		pendingSubtasks,
+		blockedSubtasks,
+		deferredSubtasks,
+		cancelledSubtasks,
+		tasksWithNoDeps,
+		tasksReadyToWork,
+		tasksWithUnsatisfiedDeps,
+		mostDependedOnTask,
+		mostDependedOnTaskId,
+		maxDependents,
+		avgDependenciesPerTask,
+		complexityReport,
+		withSubtasks,
+		nextItem
+	} = stats;
+
+	let markdown = '';
+
+	// Create progress bars for markdown (using Unicode block characters)
+	const createMarkdownProgressBar = (percentage, width = 20) => {
+		const filled = Math.round((percentage / 100) * width);
+		const empty = width - filled;
+		return '█'.repeat(filled) + '░'.repeat(empty);
+	};
+
+	// Dashboard section
+	markdown += '```\n';
+	markdown +=
+		'╭─────────────────────────────────────────────────────────╮╭─────────────────────────────────────────────────────────╮\n';
+	markdown +=
+		'│                                                         ││                                                         │\n';
+	markdown +=
+		'│   Project Dashboard                                     ││   Dependency Status & Next Task                         │\n';
+	markdown += `│   Tasks Progress: ${createMarkdownProgressBar(completionPercentage, 20)} ${Math.round(completionPercentage)}%    ││   Dependency Metrics:                                   │\n`;
+	markdown += `│   ${Math.round(completionPercentage)}%                                                   ││   • Tasks with no dependencies: ${tasksWithNoDeps}                      │\n`;
+	markdown += `│   Done: ${doneCount}  In Progress: ${inProgressCount}  Pending: ${pendingCount}  Blocked: ${blockedCount}     ││   • Tasks ready to work on: ${tasksReadyToWork}                          │\n`;
+	markdown += `│   Deferred: ${deferredCount}  Cancelled: ${cancelledCount}                             ││   • Tasks blocked by dependencies: ${tasksWithUnsatisfiedDeps}                    │\n`;
+	markdown += `│                                                         ││   • Most depended-on task: #${mostDependedOnTaskId} (${maxDependents} dependents)           │\n`;
+	markdown += `│   Subtasks Progress: ${createMarkdownProgressBar(subtaskCompletionPercentage, 20)}     ││   • Avg dependencies per task: ${avgDependenciesPerTask.toFixed(1)}                      │\n`;
+	markdown += `│   ${Math.round(subtaskCompletionPercentage)}% ${Math.round(subtaskCompletionPercentage)}%                                               ││                                                         │\n`;
+	markdown += `│   Completed: ${completedSubtasks}/${totalSubtasks}  In Progress: ${inProgressSubtasks}  Pending: ${pendingSubtasks}      ││   Next Task to Work On:                                 │\n`;
+
+	const nextTaskTitle = nextItem
+		? nextItem.title.length > 40
+			? nextItem.title.substring(0, 37) + '...'
+			: nextItem.title
+		: 'No task available';
+
+	markdown += `│   Blocked: ${blockedSubtasks}  Deferred: ${deferredSubtasks}  Cancelled: ${cancelledSubtasks}                 ││   ID: ${nextItem ? nextItem.id : 'N/A'} - ${nextTaskTitle}     │\n`;
+	markdown += `│                                                         ││   Priority: ${nextItem ? nextItem.priority || 'medium' : ''}  Dependencies: ${nextItem && nextItem.dependencies && nextItem.dependencies.length > 0 ? 'Some' : 'None'}                    │\n`;
+	markdown += `│   Priority Breakdown:                                   ││   Complexity: ${nextItem && nextItem.complexityScore ? '● ' + nextItem.complexityScore : 'N/A'}                                       │\n`;
+	markdown += `│   • High priority: ${data.tasks.filter((t) => t.priority === 'high').length}                                   │╰─────────────────────────────────────────────────────────╯\n`;
+	markdown += `│   • Medium priority: ${data.tasks.filter((t) => t.priority === 'medium').length}                                 │\n`;
+	markdown += `│   • Low priority: ${data.tasks.filter((t) => t.priority === 'low').length}                                     │\n`;
+	markdown += '│                                                         │\n';
+	markdown += '╰─────────────────────────────────────────────────────────╯\n';
+
+	// Tasks table
+	markdown +=
+		'┌───────────┬──────────────────────────────────────┬─────────────────┬──────────────┬───────────────────────┬───────────┐\n';
+	markdown +=
+		'│ ID        │ Title                                │ Status          │ Priority     │ Dependencies          │ Complexi… │\n';
+	markdown +=
+		'├───────────┼──────────────────────────────────────┼─────────────────┼──────────────┼───────────────────────┼───────────┤\n';
+
+	// Helper function to format status with symbols
+	const getStatusSymbol = (status) => {
+		switch (status) {
+			case 'done':
+			case 'completed':
+				return '✓ done';
+			case 'in-progress':
+				return '► in-progress';
+			case 'pending':
+				return '○ pending';
+			case 'blocked':
+				return '⭕ blocked';
+			case 'deferred':
+				return 'x deferred';
+			case 'cancelled':
+				return 'x cancelled';
+			case 'review':
+				return '? review';
+			default:
+				return status || 'pending';
+		}
+	};
+
+	// Helper function to format dependencies without color codes
+	const formatDependenciesForMarkdown = (deps, allTasks) => {
+		if (!deps || deps.length === 0) return 'None';
+		return deps
+			.map((depId) => {
+				const depTask = allTasks.find((t) => t.id === depId);
+				return depTask ? depId.toString() : depId.toString();
+			})
+			.join(', ');
+	};
+
+	// Process all tasks
+	filteredTasks.forEach((task) => {
+		const taskTitle = task.title; // No truncation for README
+		const statusSymbol = getStatusSymbol(task.status);
+		const priority = task.priority || 'medium';
+		const deps = formatDependenciesForMarkdown(task.dependencies, data.tasks);
+		const complexity = task.complexityScore
+			? `● ${task.complexityScore}`
+			: 'N/A';
+
+		markdown += `│ ${task.id.toString().padEnd(9)} │ ${taskTitle.substring(0, 36).padEnd(36)} │ ${statusSymbol.padEnd(15)} │ ${priority.padEnd(12)} │ ${deps.substring(0, 21).padEnd(21)} │ ${complexity.padEnd(9)} │\n`;
+
+		// Add subtasks if requested
+		if (withSubtasks && task.subtasks && task.subtasks.length > 0) {
+			task.subtasks.forEach((subtask) => {
+				const subtaskTitle = `└─ ${subtask.title}`; // No truncation
+				const subtaskStatus = getStatusSymbol(subtask.status);
+				const subtaskDeps = formatDependenciesForMarkdown(
+					subtask.dependencies,
+					data.tasks
+				);
+				const subtaskComplexity = subtask.complexityScore
+					? subtask.complexityScore.toString()
+					: 'N/A';
+
+				markdown +=
+					'├───────────┼──────────────────────────────────────┼─────────────────┼──────────────┼───────────────────────┼───────────┤\n';
+				markdown += `│ ${task.id}.${subtask.id}${' '.padEnd(6)} │ ${subtaskTitle.substring(0, 36).padEnd(36)} │ ${subtaskStatus.padEnd(15)} │ -            │ ${subtaskDeps.substring(0, 21).padEnd(21)} │ ${subtaskComplexity.padEnd(9)} │\n`;
+			});
+		}
+
+		markdown +=
+			'├───────────┼──────────────────────────────────────┼─────────────────┼──────────────┼───────────────────────┼───────────┤\n';
+	});
+
+	// Close the table
+	markdown = markdown.slice(
+		0,
+		-1 *
+			'├───────────┼──────────────────────────────────────┼─────────────────┼──────────────┼───────────────────────┼───────────┤\n'
+				.length
+	);
+	markdown +=
+		'└───────────┴──────────────────────────────────────┴─────────────────┴──────────────┴───────────────────────┴───────────┘\n';
+	markdown += '```\n\n';
+
+	// Next task recommendation
+	if (nextItem) {
+		markdown +=
+			'╭────────────────────────────────────────────── ⚡ RECOMMENDED NEXT TASK ⚡ ──────────────────────────────────────────────╮\n';
+		markdown +=
+			'│                                                                                                                         │\n';
+		markdown += `│  🔥 Next Task to Work On: #${nextItem.id} - ${nextItem.title}                                  │\n`;
+		markdown +=
+			'│                                                                                                                         │\n';
+		markdown += `│  Priority: ${nextItem.priority || 'medium'}   Status: ${getStatusSymbol(nextItem.status)}                                                                                     │\n`;
+		markdown += `│  Dependencies: ${nextItem.dependencies && nextItem.dependencies.length > 0 ? formatDependenciesForMarkdown(nextItem.dependencies, data.tasks) : 'None'}                                                                                                     │\n`;
+		markdown +=
+			'│                                                                                                                         │\n';
+		markdown += `│  Description: ${getWorkItemDescription(nextItem, data.tasks)}     │\n`;
+		markdown +=
+			'│                                                                                                                         │\n';
+
+		// Add subtasks if they exist
+		const parentTask = data.tasks.find((t) => t.id === nextItem.id);
+		if (parentTask && parentTask.subtasks && parentTask.subtasks.length > 0) {
+			markdown +=
+				'│  Subtasks:                                                                                              │\n';
+			parentTask.subtasks.forEach((subtask) => {
+				markdown += `│  ${nextItem.id}.${subtask.id} [${subtask.status || 'pending'}] ${subtask.title}                                         │\n`;
+			});
+			markdown +=
+				'│                                                                                                                         │\n';
+		}
+
+		markdown += `│  Start working: task-master set-status --id=${nextItem.id} --status=in-progress                                                     │\n`;
+		markdown += `│  View details: task-master show ${nextItem.id}                                                                      │\n`;
+		markdown +=
+			'│                                                                                                                         │\n';
+		markdown +=
+			'╰─────────────────────────────────────────────────────────────────────────────────────────────────────────────────────────╯\n\n';
+	}
+
+	// Suggested next steps
+	markdown += '\n';
+	markdown +=
+		'╭──────────────────────────────────────────────────────────────────────────────────────╮\n';
+	markdown +=
+		'│                                                                                      │\n';
+	markdown +=
+		'│   Suggested Next Steps:                                                              │\n';
+	markdown +=
+		'│                                                                                      │\n';
+	markdown +=
+		'│   1. Run task-master next to see what to work on next                                │\n';
+	markdown +=
+		'│   2. Run task-master expand --id=<id> to break down a task into subtasks             │\n';
+	markdown +=
+		'│   3. Run task-master set-status --id=<id> --status=done to mark a task as complete   │\n';
+	markdown +=
+		'│                                                                                      │\n';
+	markdown +=
+		'╰──────────────────────────────────────────────────────────────────────────────────────╯\n';
+
+	return markdown;
+}
+
 export default listTasks;