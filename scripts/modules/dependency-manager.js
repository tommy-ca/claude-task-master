/**
 * dependency-manager.js
 * Manages task dependencies and relationships
 */

import path from 'path';
import chalk from 'chalk';
import boxen from 'boxen';

import {
	log,
	readJSON,
	writeJSON,
	taskExists,
	formatTaskId,
	findCycles,
	isSilentMode
} from './utils.js';

import { displayBanner } from './ui.js';

import { generateTaskFiles } from './task-manager.js';

<<<<<<< HEAD
// Initialize Anthropic client
const anthropic = new Anthropic({
	apiKey: process.env.ANTHROPIC_API_KEY,
	baseURL: process.env.ANTHROPIC_API_BASE_URL
});

=======
>>>>>>> e96734a6
/**
 * Add a dependency to a task
 * @param {string} tasksPath - Path to the tasks.json file
 * @param {number|string} taskId - ID of the task to add dependency to
 * @param {number|string} dependencyId - ID of the task to add as dependency
 */
async function addDependency(tasksPath, taskId, dependencyId) {
	log('info', `Adding dependency ${dependencyId} to task ${taskId}...`);

	const data = readJSON(tasksPath);
	if (!data || !data.tasks) {
		log('error', 'No valid tasks found in tasks.json');
		process.exit(1);
	}

	// Format the task and dependency IDs correctly
	const formattedTaskId =
		typeof taskId === 'string' && taskId.includes('.')
			? taskId
			: parseInt(taskId, 10);

	const formattedDependencyId = formatTaskId(dependencyId);

	// Check if the dependency task or subtask actually exists
	if (!taskExists(data.tasks, formattedDependencyId)) {
		log(
			'error',
			`Dependency target ${formattedDependencyId} does not exist in tasks.json`
		);
		process.exit(1);
	}

	// Find the task to update
	let targetTask = null;
	let isSubtask = false;

	if (typeof formattedTaskId === 'string' && formattedTaskId.includes('.')) {
		// Handle dot notation for subtasks (e.g., "1.2")
		const [parentId, subtaskId] = formattedTaskId
			.split('.')
			.map((id) => parseInt(id, 10));
		const parentTask = data.tasks.find((t) => t.id === parentId);

		if (!parentTask) {
			log('error', `Parent task ${parentId} not found.`);
			process.exit(1);
		}

		if (!parentTask.subtasks) {
			log('error', `Parent task ${parentId} has no subtasks.`);
			process.exit(1);
		}

		targetTask = parentTask.subtasks.find((s) => s.id === subtaskId);
		isSubtask = true;

		if (!targetTask) {
			log('error', `Subtask ${formattedTaskId} not found.`);
			process.exit(1);
		}
	} else {
		// Regular task (not a subtask)
		targetTask = data.tasks.find((t) => t.id === formattedTaskId);

		if (!targetTask) {
			log('error', `Task ${formattedTaskId} not found.`);
			process.exit(1);
		}
	}

	// Initialize dependencies array if it doesn't exist
	if (!targetTask.dependencies) {
		targetTask.dependencies = [];
	}

	// Check if dependency already exists
	if (
		targetTask.dependencies.some((d) => {
			// Convert both to strings for comparison to handle both numeric and string IDs
			return String(d) === String(formattedDependencyId);
		})
	) {
		log(
			'warn',
			`Dependency ${formattedDependencyId} already exists in task ${formattedTaskId}.`
		);
		return;
	}

	// Check if the task is trying to depend on itself - compare full IDs (including subtask parts)
	if (String(formattedTaskId) === String(formattedDependencyId)) {
		log('error', `Task ${formattedTaskId} cannot depend on itself.`);
		process.exit(1);
	}

	// For subtasks of the same parent, we need to make sure we're not treating it as a self-dependency
	// Check if we're dealing with subtasks with the same parent task
	let isSelfDependency = false;

	if (
		typeof formattedTaskId === 'string' &&
		typeof formattedDependencyId === 'string' &&
		formattedTaskId.includes('.') &&
		formattedDependencyId.includes('.')
	) {
		const [taskParentId] = formattedTaskId.split('.');
		const [depParentId] = formattedDependencyId.split('.');

		// Only treat it as a self-dependency if both the parent ID and subtask ID are identical
		isSelfDependency = formattedTaskId === formattedDependencyId;

		// Log for debugging
		log(
			'debug',
			`Adding dependency between subtasks: ${formattedTaskId} depends on ${formattedDependencyId}`
		);
		log(
			'debug',
			`Parent IDs: ${taskParentId} and ${depParentId}, Self-dependency check: ${isSelfDependency}`
		);
	}

	if (isSelfDependency) {
		log('error', `Subtask ${formattedTaskId} cannot depend on itself.`);
		process.exit(1);
	}

	// Check for circular dependencies
	let dependencyChain = [formattedTaskId];
	if (
		!isCircularDependency(data.tasks, formattedDependencyId, dependencyChain)
	) {
		// Add the dependency
		targetTask.dependencies.push(formattedDependencyId);

		// Sort dependencies numerically or by parent task ID first, then subtask ID
		targetTask.dependencies.sort((a, b) => {
			if (typeof a === 'number' && typeof b === 'number') {
				return a - b;
			} else if (typeof a === 'string' && typeof b === 'string') {
				const [aParent, aChild] = a.split('.').map(Number);
				const [bParent, bChild] = b.split('.').map(Number);
				return aParent !== bParent ? aParent - bParent : aChild - bChild;
			} else if (typeof a === 'number') {
				return -1; // Numbers come before strings
			} else {
				return 1; // Strings come after numbers
			}
		});

		// Save changes
		writeJSON(tasksPath, data);
		log(
			'success',
			`Added dependency ${formattedDependencyId} to task ${formattedTaskId}`
		);

		// Display a more visually appealing success message
		if (!isSilentMode()) {
			console.log(
				boxen(
					chalk.green(`Successfully added dependency:\n\n`) +
						`Task ${chalk.bold(formattedTaskId)} now depends on ${chalk.bold(formattedDependencyId)}`,
					{
						padding: 1,
						borderColor: 'green',
						borderStyle: 'round',
						margin: { top: 1 }
					}
				)
			);
		}

		// Generate updated task files
		await generateTaskFiles(tasksPath, path.dirname(tasksPath));

		log('info', 'Task files regenerated with updated dependencies.');
	} else {
		log(
			'error',
			`Cannot add dependency ${formattedDependencyId} to task ${formattedTaskId} as it would create a circular dependency.`
		);
		process.exit(1);
	}
}

/**
 * Remove a dependency from a task
 * @param {string} tasksPath - Path to the tasks.json file
 * @param {number|string} taskId - ID of the task to remove dependency from
 * @param {number|string} dependencyId - ID of the task to remove as dependency
 */
async function removeDependency(tasksPath, taskId, dependencyId) {
	log('info', `Removing dependency ${dependencyId} from task ${taskId}...`);

	// Read tasks file
	const data = readJSON(tasksPath);
	if (!data || !data.tasks) {
		log('error', 'No valid tasks found.');
		process.exit(1);
	}

	// Format the task and dependency IDs correctly
	const formattedTaskId =
		typeof taskId === 'string' && taskId.includes('.')
			? taskId
			: parseInt(taskId, 10);

	const formattedDependencyId = formatTaskId(dependencyId);

	// Find the task to update
	let targetTask = null;
	let isSubtask = false;

	if (typeof formattedTaskId === 'string' && formattedTaskId.includes('.')) {
		// Handle dot notation for subtasks (e.g., "1.2")
		const [parentId, subtaskId] = formattedTaskId
			.split('.')
			.map((id) => parseInt(id, 10));
		const parentTask = data.tasks.find((t) => t.id === parentId);

		if (!parentTask) {
			log('error', `Parent task ${parentId} not found.`);
			process.exit(1);
		}

		if (!parentTask.subtasks) {
			log('error', `Parent task ${parentId} has no subtasks.`);
			process.exit(1);
		}

		targetTask = parentTask.subtasks.find((s) => s.id === subtaskId);
		isSubtask = true;

		if (!targetTask) {
			log('error', `Subtask ${formattedTaskId} not found.`);
			process.exit(1);
		}
	} else {
		// Regular task (not a subtask)
		targetTask = data.tasks.find((t) => t.id === formattedTaskId);

		if (!targetTask) {
			log('error', `Task ${formattedTaskId} not found.`);
			process.exit(1);
		}
	}

	// Check if the task has any dependencies
	if (!targetTask.dependencies || targetTask.dependencies.length === 0) {
		log(
			'info',
			`Task ${formattedTaskId} has no dependencies, nothing to remove.`
		);
		return;
	}

	// Normalize the dependency ID for comparison to handle different formats
	const normalizedDependencyId = String(formattedDependencyId);

	// Check if the dependency exists by comparing string representations
	const dependencyIndex = targetTask.dependencies.findIndex((dep) => {
		// Convert both to strings for comparison
		let depStr = String(dep);

		// Special handling for numeric IDs that might be subtask references
		if (typeof dep === 'number' && dep < 100 && isSubtask) {
			// It's likely a reference to another subtask in the same parent task
			// Convert to full format for comparison (e.g., 2 -> "1.2" for a subtask in task 1)
			const [parentId] = formattedTaskId.split('.');
			depStr = `${parentId}.${dep}`;
		}

		return depStr === normalizedDependencyId;
	});

	if (dependencyIndex === -1) {
		log(
			'info',
			`Task ${formattedTaskId} does not depend on ${formattedDependencyId}, no changes made.`
		);
		return;
	}

	// Remove the dependency
	targetTask.dependencies.splice(dependencyIndex, 1);

	// Save the updated tasks
	writeJSON(tasksPath, data);

	// Success message
	log(
		'success',
		`Removed dependency: Task ${formattedTaskId} no longer depends on ${formattedDependencyId}`
	);

	if (!isSilentMode()) {
		// Display a more visually appealing success message
		console.log(
			boxen(
				chalk.green(`Successfully removed dependency:\n\n`) +
					`Task ${chalk.bold(formattedTaskId)} no longer depends on ${chalk.bold(formattedDependencyId)}`,
				{
					padding: 1,
					borderColor: 'green',
					borderStyle: 'round',
					margin: { top: 1 }
				}
			)
		);
	}

	// Regenerate task files
	await generateTaskFiles(tasksPath, path.dirname(tasksPath));
}

/**
 * Check if adding a dependency would create a circular dependency
 * @param {Array} tasks - Array of all tasks
 * @param {number|string} taskId - ID of task to check
 * @param {Array} chain - Chain of dependencies to check
 * @returns {boolean} True if circular dependency would be created
 */
function isCircularDependency(tasks, taskId, chain = []) {
	// Convert taskId to string for comparison
	const taskIdStr = String(taskId);

	// If we've seen this task before in the chain, we have a circular dependency
	if (chain.some((id) => String(id) === taskIdStr)) {
		return true;
	}

	// Find the task or subtask
	let task = null;
	let parentIdForSubtask = null;

	// Check if this is a subtask reference (e.g., "1.2")
	if (taskIdStr.includes('.')) {
		const [parentId, subtaskId] = taskIdStr.split('.').map(Number);
		const parentTask = tasks.find((t) => t.id === parentId);
		parentIdForSubtask = parentId; // Store parent ID if it's a subtask

		if (parentTask && parentTask.subtasks) {
			task = parentTask.subtasks.find((st) => st.id === subtaskId);
		}
	} else {
		// Regular task
		task = tasks.find((t) => String(t.id) === taskIdStr);
	}

	if (!task) {
		return false; // Task doesn't exist, can't create circular dependency
	}

	// No dependencies, can't create circular dependency
	if (!task.dependencies || task.dependencies.length === 0) {
		return false;
	}

	// Check each dependency recursively
	const newChain = [...chain, taskIdStr]; // Use taskIdStr for consistency
	return task.dependencies.some((depId) => {
		let normalizedDepId = String(depId);
		// Normalize relative subtask dependencies
		if (typeof depId === 'number' && parentIdForSubtask !== null) {
			// If the current task is a subtask AND the dependency is a number,
			// assume it refers to a sibling subtask.
			normalizedDepId = `${parentIdForSubtask}.${depId}`;
		}
		// Pass the normalized ID to the recursive call
		return isCircularDependency(tasks, normalizedDepId, newChain);
	});
}

/**
 * Validate task dependencies
 * @param {Array} tasks - Array of all tasks
 * @returns {Object} Validation result with valid flag and issues array
 */
function validateTaskDependencies(tasks) {
	const issues = [];

	// Check each task's dependencies
	tasks.forEach((task) => {
		if (!task.dependencies) {
			return; // No dependencies to validate
		}

		task.dependencies.forEach((depId) => {
			// Check for self-dependencies
			if (String(depId) === String(task.id)) {
				issues.push({
					type: 'self',
					taskId: task.id,
					message: `Task ${task.id} depends on itself`
				});
				return;
			}

			// Check if dependency exists
			if (!taskExists(tasks, depId)) {
				issues.push({
					type: 'missing',
					taskId: task.id,
					dependencyId: depId,
					message: `Task ${task.id} depends on non-existent task ${depId}`
				});
			}
		});

		// Check for circular dependencies
		if (isCircularDependency(tasks, task.id)) {
			issues.push({
				type: 'circular',
				taskId: task.id,
				message: `Task ${task.id} is part of a circular dependency chain`
			});
		}

		// Check subtask dependencies if they exist
		if (task.subtasks && task.subtasks.length > 0) {
			task.subtasks.forEach((subtask) => {
				if (!subtask.dependencies) {
					return; // No dependencies to validate
				}

				// Create a full subtask ID for reference
				const fullSubtaskId = `${task.id}.${subtask.id}`;

				subtask.dependencies.forEach((depId) => {
					// Check for self-dependencies in subtasks
					if (
						String(depId) === String(fullSubtaskId) ||
						(typeof depId === 'number' && depId === subtask.id)
					) {
						issues.push({
							type: 'self',
							taskId: fullSubtaskId,
							message: `Subtask ${fullSubtaskId} depends on itself`
						});
						return;
					}

					// Check if dependency exists
					if (!taskExists(tasks, depId)) {
						issues.push({
							type: 'missing',
							taskId: fullSubtaskId,
							dependencyId: depId,
							message: `Subtask ${fullSubtaskId} depends on non-existent task/subtask ${depId}`
						});
					}
				});

				// Check for circular dependencies in subtasks
				if (isCircularDependency(tasks, fullSubtaskId)) {
					issues.push({
						type: 'circular',
						taskId: fullSubtaskId,
						message: `Subtask ${fullSubtaskId} is part of a circular dependency chain`
					});
				}
			});
		}
	});

	return {
		valid: issues.length === 0,
		issues
	};
}

/**
 * Remove duplicate dependencies from tasks
 * @param {Object} tasksData - Tasks data object with tasks array
 * @returns {Object} Updated tasks data with duplicates removed
 */
function removeDuplicateDependencies(tasksData) {
	const tasks = tasksData.tasks.map((task) => {
		if (!task.dependencies) {
			return task;
		}

		// Convert to Set and back to array to remove duplicates
		const uniqueDeps = [...new Set(task.dependencies)];
		return {
			...task,
			dependencies: uniqueDeps
		};
	});

	return {
		...tasksData,
		tasks
	};
}

/**
 * Clean up invalid subtask dependencies
 * @param {Object} tasksData - Tasks data object with tasks array
 * @returns {Object} Updated tasks data with invalid subtask dependencies removed
 */
function cleanupSubtaskDependencies(tasksData) {
	const tasks = tasksData.tasks.map((task) => {
		// Handle task's own dependencies
		if (task.dependencies) {
			task.dependencies = task.dependencies.filter((depId) => {
				// Keep only dependencies that exist
				return taskExists(tasksData.tasks, depId);
			});
		}

		// Handle subtask dependencies
		if (task.subtasks) {
			task.subtasks = task.subtasks.map((subtask) => {
				if (!subtask.dependencies) {
					return subtask;
				}

				// Filter out dependencies to non-existent subtasks
				subtask.dependencies = subtask.dependencies.filter((depId) => {
					return taskExists(tasksData.tasks, depId);
				});

				return subtask;
			});
		}

		return task;
	});

	return {
		...tasksData,
		tasks
	};
}

/**
 * Validate dependencies in task files
 * @param {string} tasksPath - Path to tasks.json
 */
async function validateDependenciesCommand(tasksPath, options = {}) {
	// Only display banner if not in silent mode
	if (!isSilentMode()) {
		displayBanner();
	}

	log('info', 'Checking for invalid dependencies in task files...');

	// Read tasks data
	const data = readJSON(tasksPath);
	if (!data || !data.tasks) {
		log('error', 'No valid tasks found in tasks.json');
		process.exit(1);
	}

	// Count of tasks and subtasks for reporting
	const taskCount = data.tasks.length;
	let subtaskCount = 0;
	data.tasks.forEach((task) => {
		if (task.subtasks && Array.isArray(task.subtasks)) {
			subtaskCount += task.subtasks.length;
		}
	});

	log(
		'info',
		`Analyzing dependencies for ${taskCount} tasks and ${subtaskCount} subtasks...`
	);

	try {
		// Directly call the validation function
		const validationResult = validateTaskDependencies(data.tasks);

		if (!validationResult.valid) {
			log(
				'error',
				`Dependency validation failed. Found ${validationResult.issues.length} issue(s):`
			);
			validationResult.issues.forEach((issue) => {
				let errorMsg = `  [${issue.type.toUpperCase()}] Task ${issue.taskId}: ${issue.message}`;
				if (issue.dependencyId) {
					errorMsg += ` (Dependency: ${issue.dependencyId})`;
				}
				log('error', errorMsg); // Log each issue as an error
			});

			// Optionally exit if validation fails, depending on desired behavior
			// process.exit(1); // Uncomment if validation failure should stop the process

			// Display summary box even on failure, showing issues found
			if (!isSilentMode()) {
				console.log(
					boxen(
						chalk.red(`Dependency Validation FAILED\n\n`) +
							`${chalk.cyan('Tasks checked:')} ${taskCount}\n` +
							`${chalk.cyan('Subtasks checked:')} ${subtaskCount}\n` +
							`${chalk.red('Issues found:')} ${validationResult.issues.length}`, // Display count from result
						{
							padding: 1,
							borderColor: 'red',
							borderStyle: 'round',
							margin: { top: 1, bottom: 1 }
						}
					)
				);
			}
		} else {
			log(
				'success',
				'No invalid dependencies found - all dependencies are valid'
			);

			// Show validation summary - only if not in silent mode
			if (!isSilentMode()) {
				console.log(
					boxen(
						chalk.green(`All Dependencies Are Valid\n\n`) +
							`${chalk.cyan('Tasks checked:')} ${taskCount}\n` +
							`${chalk.cyan('Subtasks checked:')} ${subtaskCount}\n` +
							`${chalk.cyan('Total dependencies verified:')} ${countAllDependencies(data.tasks)}`,
						{
							padding: 1,
							borderColor: 'green',
							borderStyle: 'round',
							margin: { top: 1, bottom: 1 }
						}
					)
				);
			}
		}
	} catch (error) {
		log('error', 'Error validating dependencies:', error);
		process.exit(1);
	}
}

/**
 * Helper function to count all dependencies across tasks and subtasks
 * @param {Array} tasks - All tasks
 * @returns {number} - Total number of dependencies
 */
function countAllDependencies(tasks) {
	let count = 0;

	tasks.forEach((task) => {
		// Count main task dependencies
		if (task.dependencies && Array.isArray(task.dependencies)) {
			count += task.dependencies.length;
		}

		// Count subtask dependencies
		if (task.subtasks && Array.isArray(task.subtasks)) {
			task.subtasks.forEach((subtask) => {
				if (subtask.dependencies && Array.isArray(subtask.dependencies)) {
					count += subtask.dependencies.length;
				}
			});
		}
	});

	return count;
}

/**
 * Fixes invalid dependencies in tasks.json
 * @param {string} tasksPath - Path to tasks.json
 * @param {Object} options - Options object
 */
async function fixDependenciesCommand(tasksPath, options = {}) {
	// Only display banner if not in silent mode
	if (!isSilentMode()) {
		displayBanner();
	}

	log('info', 'Checking for and fixing invalid dependencies in tasks.json...');

	try {
		// Read tasks data
		const data = readJSON(tasksPath);
		if (!data || !data.tasks) {
			log('error', 'No valid tasks found in tasks.json');
			process.exit(1);
		}

		// Create a deep copy of the original data for comparison
		const originalData = JSON.parse(JSON.stringify(data));

		// Track fixes for reporting
		const stats = {
			nonExistentDependenciesRemoved: 0,
			selfDependenciesRemoved: 0,
			duplicateDependenciesRemoved: 0,
			circularDependenciesFixed: 0,
			tasksFixed: 0,
			subtasksFixed: 0
		};

		// First phase: Remove duplicate dependencies in tasks
		data.tasks.forEach((task) => {
			if (task.dependencies && Array.isArray(task.dependencies)) {
				const uniqueDeps = new Set();
				const originalLength = task.dependencies.length;
				task.dependencies = task.dependencies.filter((depId) => {
					const depIdStr = String(depId);
					if (uniqueDeps.has(depIdStr)) {
						log(
							'info',
							`Removing duplicate dependency from task ${task.id}: ${depId}`
						);
						stats.duplicateDependenciesRemoved++;
						return false;
					}
					uniqueDeps.add(depIdStr);
					return true;
				});
				if (task.dependencies.length < originalLength) {
					stats.tasksFixed++;
				}
			}

			// Check for duplicates in subtasks
			if (task.subtasks && Array.isArray(task.subtasks)) {
				task.subtasks.forEach((subtask) => {
					if (subtask.dependencies && Array.isArray(subtask.dependencies)) {
						const uniqueDeps = new Set();
						const originalLength = subtask.dependencies.length;
						subtask.dependencies = subtask.dependencies.filter((depId) => {
							let depIdStr = String(depId);
							if (typeof depId === 'number' && depId < 100) {
								depIdStr = `${task.id}.${depId}`;
							}
							if (uniqueDeps.has(depIdStr)) {
								log(
									'info',
									`Removing duplicate dependency from subtask ${task.id}.${subtask.id}: ${depId}`
								);
								stats.duplicateDependenciesRemoved++;
								return false;
							}
							uniqueDeps.add(depIdStr);
							return true;
						});
						if (subtask.dependencies.length < originalLength) {
							stats.subtasksFixed++;
						}
					}
				});
			}
		});

		// Create validity maps for tasks and subtasks
		const validTaskIds = new Set(data.tasks.map((t) => t.id));
		const validSubtaskIds = new Set();
		data.tasks.forEach((task) => {
			if (task.subtasks && Array.isArray(task.subtasks)) {
				task.subtasks.forEach((subtask) => {
					validSubtaskIds.add(`${task.id}.${subtask.id}`);
				});
			}
		});

		// Second phase: Remove invalid task dependencies (non-existent tasks)
		data.tasks.forEach((task) => {
			if (task.dependencies && Array.isArray(task.dependencies)) {
				const originalLength = task.dependencies.length;
				task.dependencies = task.dependencies.filter((depId) => {
					const isSubtask = typeof depId === 'string' && depId.includes('.');

					if (isSubtask) {
						// Check if the subtask exists
						if (!validSubtaskIds.has(depId)) {
							log(
								'info',
								`Removing invalid subtask dependency from task ${task.id}: ${depId} (subtask does not exist)`
							);
							stats.nonExistentDependenciesRemoved++;
							return false;
						}
						return true;
					} else {
						// Check if the task exists
						const numericId =
							typeof depId === 'string' ? parseInt(depId, 10) : depId;
						if (!validTaskIds.has(numericId)) {
							log(
								'info',
								`Removing invalid task dependency from task ${task.id}: ${depId} (task does not exist)`
							);
							stats.nonExistentDependenciesRemoved++;
							return false;
						}
						return true;
					}
				});

				if (task.dependencies.length < originalLength) {
					stats.tasksFixed++;
				}
			}

			// Check subtask dependencies for invalid references
			if (task.subtasks && Array.isArray(task.subtasks)) {
				task.subtasks.forEach((subtask) => {
					if (subtask.dependencies && Array.isArray(subtask.dependencies)) {
						const originalLength = subtask.dependencies.length;
						const subtaskId = `${task.id}.${subtask.id}`;

						// First check for self-dependencies
						const hasSelfDependency = subtask.dependencies.some((depId) => {
							if (typeof depId === 'string' && depId.includes('.')) {
								return depId === subtaskId;
							} else if (typeof depId === 'number' && depId < 100) {
								return depId === subtask.id;
							}
							return false;
						});

						if (hasSelfDependency) {
							subtask.dependencies = subtask.dependencies.filter((depId) => {
								const normalizedDepId =
									typeof depId === 'number' && depId < 100
										? `${task.id}.${depId}`
										: String(depId);

								if (normalizedDepId === subtaskId) {
									log(
										'info',
										`Removing self-dependency from subtask ${subtaskId}`
									);
									stats.selfDependenciesRemoved++;
									return false;
								}
								return true;
							});
						}

						// Then check for non-existent dependencies
						subtask.dependencies = subtask.dependencies.filter((depId) => {
							if (typeof depId === 'string' && depId.includes('.')) {
								if (!validSubtaskIds.has(depId)) {
									log(
										'info',
										`Removing invalid subtask dependency from subtask ${subtaskId}: ${depId} (subtask does not exist)`
									);
									stats.nonExistentDependenciesRemoved++;
									return false;
								}
								return true;
							}

							// Handle numeric dependencies
							const numericId =
								typeof depId === 'number' ? depId : parseInt(depId, 10);

							// Small numbers likely refer to subtasks in the same task
							if (numericId < 100) {
								const fullSubtaskId = `${task.id}.${numericId}`;

								if (!validSubtaskIds.has(fullSubtaskId)) {
									log(
										'info',
										`Removing invalid subtask dependency from subtask ${subtaskId}: ${numericId}`
									);
									stats.nonExistentDependenciesRemoved++;
									return false;
								}

								return true;
							}

							// Otherwise it's a task reference
							if (!validTaskIds.has(numericId)) {
								log(
									'info',
									`Removing invalid task dependency from subtask ${subtaskId}: ${numericId}`
								);
								stats.nonExistentDependenciesRemoved++;
								return false;
							}

							return true;
						});

						if (subtask.dependencies.length < originalLength) {
							stats.subtasksFixed++;
						}
					}
				});
			}
		});

		// Third phase: Check for circular dependencies
		log('info', 'Checking for circular dependencies...');

		// Build the dependency map for subtasks
		const subtaskDependencyMap = new Map();
		data.tasks.forEach((task) => {
			if (task.subtasks && Array.isArray(task.subtasks)) {
				task.subtasks.forEach((subtask) => {
					const subtaskId = `${task.id}.${subtask.id}`;

					if (subtask.dependencies && Array.isArray(subtask.dependencies)) {
						const normalizedDeps = subtask.dependencies.map((depId) => {
							if (typeof depId === 'string' && depId.includes('.')) {
								return depId;
							} else if (typeof depId === 'number' && depId < 100) {
								return `${task.id}.${depId}`;
							}
							return String(depId);
						});
						subtaskDependencyMap.set(subtaskId, normalizedDeps);
					} else {
						subtaskDependencyMap.set(subtaskId, []);
					}
				});
			}
		});

		// Check for and fix circular dependencies
		for (const [subtaskId, dependencies] of subtaskDependencyMap.entries()) {
			const visited = new Set();
			const recursionStack = new Set();

			// Detect cycles
			const cycleEdges = findCycles(
				subtaskId,
				subtaskDependencyMap,
				visited,
				recursionStack
			);

			if (cycleEdges.length > 0) {
				const [taskId, subtaskNum] = subtaskId
					.split('.')
					.map((part) => Number(part));
				const task = data.tasks.find((t) => t.id === taskId);

				if (task && task.subtasks) {
					const subtask = task.subtasks.find((st) => st.id === subtaskNum);

					if (subtask && subtask.dependencies) {
						const originalLength = subtask.dependencies.length;

						const edgesToRemove = cycleEdges.map((edge) => {
							if (edge.includes('.')) {
								const [depTaskId, depSubtaskId] = edge
									.split('.')
									.map((part) => Number(part));

								if (depTaskId === taskId) {
									return depSubtaskId;
								}

								return edge;
							}

							return Number(edge);
						});

						subtask.dependencies = subtask.dependencies.filter((depId) => {
							const normalizedDepId =
								typeof depId === 'number' && depId < 100
									? `${taskId}.${depId}`
									: String(depId);

							if (
								edgesToRemove.includes(depId) ||
								edgesToRemove.includes(normalizedDepId)
							) {
								log(
									'info',
									`Breaking circular dependency: Removing ${normalizedDepId} from subtask ${subtaskId}`
								);
								stats.circularDependenciesFixed++;
								return false;
							}
							return true;
						});

						if (subtask.dependencies.length < originalLength) {
							stats.subtasksFixed++;
						}
					}
				}
			}
		}

		// Check if any changes were made by comparing with original data
		const dataChanged = JSON.stringify(data) !== JSON.stringify(originalData);

		if (dataChanged) {
			// Save the changes
			writeJSON(tasksPath, data);
			log('success', 'Fixed dependency issues in tasks.json');

			// Regenerate task files
			log('info', 'Regenerating task files to reflect dependency changes...');
			await generateTaskFiles(tasksPath, path.dirname(tasksPath));
		} else {
			log('info', 'No changes needed to fix dependencies');
		}

		// Show detailed statistics report
		const totalFixedAll =
			stats.nonExistentDependenciesRemoved +
			stats.selfDependenciesRemoved +
			stats.duplicateDependenciesRemoved +
			stats.circularDependenciesFixed;

		if (!isSilentMode()) {
			if (totalFixedAll > 0) {
				log('success', `Fixed ${totalFixedAll} dependency issues in total!`);

				console.log(
					boxen(
						chalk.green(`Dependency Fixes Summary:\n\n`) +
							`${chalk.cyan('Invalid dependencies removed:')} ${stats.nonExistentDependenciesRemoved}\n` +
							`${chalk.cyan('Self-dependencies removed:')} ${stats.selfDependenciesRemoved}\n` +
							`${chalk.cyan('Duplicate dependencies removed:')} ${stats.duplicateDependenciesRemoved}\n` +
							`${chalk.cyan('Circular dependencies fixed:')} ${stats.circularDependenciesFixed}\n\n` +
							`${chalk.cyan('Tasks fixed:')} ${stats.tasksFixed}\n` +
							`${chalk.cyan('Subtasks fixed:')} ${stats.subtasksFixed}\n`,
						{
							padding: 1,
							borderColor: 'green',
							borderStyle: 'round',
							margin: { top: 1, bottom: 1 }
						}
					)
				);
			} else {
				log(
					'success',
					'No dependency issues found - all dependencies are valid'
				);

				console.log(
					boxen(
						chalk.green(`All Dependencies Are Valid\n\n`) +
							`${chalk.cyan('Tasks checked:')} ${data.tasks.length}\n` +
							`${chalk.cyan('Total dependencies verified:')} ${countAllDependencies(data.tasks)}`,
						{
							padding: 1,
							borderColor: 'green',
							borderStyle: 'round',
							margin: { top: 1, bottom: 1 }
						}
					)
				);
			}
		}
	} catch (error) {
		log('error', 'Error in fix-dependencies command:', error);
		process.exit(1);
	}
}

/**
 * Ensure at least one subtask in each task has no dependencies
 * @param {Object} tasksData - The tasks data object with tasks array
 * @returns {boolean} - True if any changes were made
 */
function ensureAtLeastOneIndependentSubtask(tasksData) {
	if (!tasksData || !tasksData.tasks || !Array.isArray(tasksData.tasks)) {
		return false;
	}

	let changesDetected = false;

	tasksData.tasks.forEach((task) => {
		if (
			!task.subtasks ||
			!Array.isArray(task.subtasks) ||
			task.subtasks.length === 0
		) {
			return;
		}

		// Check if any subtask has no dependencies
		const hasIndependentSubtask = task.subtasks.some(
			(st) =>
				!st.dependencies ||
				!Array.isArray(st.dependencies) ||
				st.dependencies.length === 0
		);

		if (!hasIndependentSubtask) {
			// Find the first subtask and clear its dependencies
			if (task.subtasks.length > 0) {
				const firstSubtask = task.subtasks[0];
				log(
					'debug',
					`Ensuring at least one independent subtask: Clearing dependencies for subtask ${task.id}.${firstSubtask.id}`
				);
				firstSubtask.dependencies = [];
				changesDetected = true;
			}
		}
	});

	return changesDetected;
}

/**
 * Validate and fix dependencies across all tasks and subtasks
 * This function is designed to be called after any task modification
 * @param {Object} tasksData - The tasks data object with tasks array
 * @param {string} tasksPath - Optional path to save the changes
 * @returns {boolean} - True if any changes were made
 */
function validateAndFixDependencies(tasksData, tasksPath = null) {
	if (!tasksData || !tasksData.tasks || !Array.isArray(tasksData.tasks)) {
		log('error', 'Invalid tasks data');
		return false;
	}

	log('debug', 'Validating and fixing dependencies...');

	// Create a deep copy for comparison
	const originalData = JSON.parse(JSON.stringify(tasksData));

	// 1. Remove duplicate dependencies from tasks and subtasks
	tasksData.tasks = tasksData.tasks.map((task) => {
		// Handle task dependencies
		if (task.dependencies) {
			const uniqueDeps = [...new Set(task.dependencies)];
			task.dependencies = uniqueDeps;
		}

		// Handle subtask dependencies
		if (task.subtasks) {
			task.subtasks = task.subtasks.map((subtask) => {
				if (subtask.dependencies) {
					const uniqueDeps = [...new Set(subtask.dependencies)];
					subtask.dependencies = uniqueDeps;
				}
				return subtask;
			});
		}
		return task;
	});

	// 2. Remove invalid task dependencies (non-existent tasks)
	tasksData.tasks.forEach((task) => {
		// Clean up task dependencies
		if (task.dependencies) {
			task.dependencies = task.dependencies.filter((depId) => {
				// Remove self-dependencies
				if (String(depId) === String(task.id)) {
					return false;
				}
				// Remove non-existent dependencies
				return taskExists(tasksData.tasks, depId);
			});
		}

		// Clean up subtask dependencies
		if (task.subtasks) {
			task.subtasks.forEach((subtask) => {
				if (subtask.dependencies) {
					subtask.dependencies = subtask.dependencies.filter((depId) => {
						// Handle numeric subtask references
						if (typeof depId === 'number' && depId < 100) {
							const fullSubtaskId = `${task.id}.${depId}`;
							return taskExists(tasksData.tasks, fullSubtaskId);
						}
						// Handle full task/subtask references
						return taskExists(tasksData.tasks, depId);
					});
				}
			});
		}
	});

	// 3. Ensure at least one subtask has no dependencies in each task
	tasksData.tasks.forEach((task) => {
		if (task.subtasks && task.subtasks.length > 0) {
			const hasIndependentSubtask = task.subtasks.some(
				(st) =>
					!st.dependencies ||
					!Array.isArray(st.dependencies) ||
					st.dependencies.length === 0
			);

			if (!hasIndependentSubtask) {
				task.subtasks[0].dependencies = [];
			}
		}
	});

	// Check if any changes were made by comparing with original data
	const changesDetected =
		JSON.stringify(tasksData) !== JSON.stringify(originalData);

	// Save changes if needed
	if (tasksPath && changesDetected) {
		try {
			writeJSON(tasksPath, tasksData);
			log('debug', 'Saved dependency fixes to tasks.json');
		} catch (error) {
			log('error', 'Failed to save dependency fixes to tasks.json', error);
		}
	}

	return changesDetected;
}

export {
	addDependency,
	removeDependency,
	isCircularDependency,
	validateTaskDependencies,
	validateDependenciesCommand,
	fixDependenciesCommand,
	removeDuplicateDependencies,
	cleanupSubtaskDependencies,
	ensureAtLeastOneIndependentSubtask,
	validateAndFixDependencies
};<|MERGE_RESOLUTION|>--- conflicted
+++ resolved
@@ -21,15 +21,6 @@
 
 import { generateTaskFiles } from './task-manager.js';
 
-<<<<<<< HEAD
-// Initialize Anthropic client
-const anthropic = new Anthropic({
-	apiKey: process.env.ANTHROPIC_API_KEY,
-	baseURL: process.env.ANTHROPIC_API_BASE_URL
-});
-
-=======
->>>>>>> e96734a6
 /**
  * Add a dependency to a task
  * @param {string} tasksPath - Path to the tasks.json file
